import datetime
import time
import os
import re
import logging
import subprocess
# import threading

from ..common.util import time_utils, conversion_utils
from ..common.IO import config_reader
from ..common.datatype import filter_wheel
from ..controller.camera import Camera
from ..controller.telescope import Telescope
from ..controller.dome import Dome
# from ..controller.focuser_control import Focuser
# from ..controller.focuser_procedures import FocusProcedures
# from ..controller.flatfield_lamp import FlatLamp
# from .calibration import Calibration
# from .guider import Guider
from .condition_checker import Conditions


class ObservationRun:
    def __init__(self, observation_request_list, image_directory, shutdown_toggle, calibration_toggle):
        """
        Initializes the observation run.

        Parameters
        ----------
        observation_request_list : LIST
            List of observation tickets.
        image_directory : STR
            Directory to which the images will be saved to.
        shutdown_toggle : BOOL
            Whether or not to shut down after finished with observations.
        calibration_toggle : BOOL
            Whether or not to take calibration images at the specified calibration time in the configuration
            file.

        Returns
        -------
        None.
        """
        # Basic parameters
        self.image_directory = image_directory
        self.observation_request_list = observation_request_list
        self.calibrated_tickets = [0] * len(observation_request_list)
        self.current_ticket = None
        self.shutdown_toggle = shutdown_toggle
        self.calibration_toggle = calibration_toggle
        self.tz = observation_request_list[0].start_time.tzinfo

        # Initializes all relevant hardware
        self.camera = Camera()
        self.telescope = Telescope()
        self.dome = Dome()
        self.conditions = Conditions()
<<<<<<< HEAD
        # self.focuser = Focuser()
        # self.flatlamp = FlatLamp()
        
        # Initializes higher level structures - focuser, guider, and calibration
        # self.focus_procedures = FocusProcedures(self.focuser, self.camera)
        # self.calibration = Calibration(self.camera, self.flatlamp, self.image_directory)
        # self.guider = Guider(self.camera, self.telescope)
        
=======
        self.focuser = Focuser()
        self.flatlamp = FlatLamp()

        # Initializes higher level structures - focuser, guider, and calibration
        self.focus_procedures = FocusProcedures(self.focuser, self.camera)
        self.calibration = Calibration(self.camera, self.flatlamp, self.image_directory)
        self.guider = Guider(self.camera, self.telescope)

>>>>>>> 205bdf34
        # Initializes config objects
        self.filterwheel_dict = filter_wheel.get_filter().filter_position_dict()
        self.config_dict = config_reader.get_config()

        # Starts the threads
        self.conditions.start()
        self.camera.start()
        self.telescope.start()
        self.dome.start()
<<<<<<< HEAD
        # self.focuser.start()
        # self.focus_procedures.start()
        # self.flatlamp.start()
        # self.calibration.start()
        # self.guider.start()
        
=======
        self.focuser.start()
        self.focus_procedures.start()
        self.flatlamp.start()
        self.calibration.start()
        self.guider.start()

>>>>>>> 205bdf34
    def everything_ok(self):
        """
        Description
        -----------
        Checks hardware connections and all outside conditions (humidity, wind, rain,
                                                                sun elevation, and cloud coverage)

        Returns
        -------
        bool
            If False, something has gone wrong, and so the observing will have to stop. Otherwise, conditions are
            good to continue observation.

        """
        check = True

        connections = {
            'Camera': self.camera,
            'Telescope': self.telescope,
            'Dome': self.dome
            # 'Focuser': self.focuser,
            # 'FlatLamp': self.flatlamp
        }
        message = ''
        for key, value in connections.items():
            if not value.live_connection.wait(timeout=10):
                message += key + ' '
                check = False
        if message:
            logging.error('Hardware connection timeout: {}'.format(message))

        if self.conditions.weather_alert.isSet():
            self._shutdown_procedure(calibration=True)
            if self.conditions.sun:
                sunset_time = conversion_utils.get_sunset(datetime.datetime.now(self.tz),
                                                          self.config_dict.site_latitude,
                                                          self.config_dict.site_longitude)
                logging.info('The Sun has risen above the horizon...observing will stop until the Sun sets again '
                             'at {}.'.format(sunset_time.strftime('%Y-%m-%d %H:%M:%S%z')))
                time.sleep(60*self.config_dict.min_reopen_time)
                sunset_epoch_milli = time_utils.datetime_to_epoch_milli_converter(sunset_time)
                current_epoch_milli = time_utils.datetime_to_epoch_milli_converter(datetime.datetime.now(self.tz))
                if sunset_epoch_milli > current_epoch_milli:
                    time.sleep((sunset_epoch_milli - current_epoch_milli)/1000)
                logging.info('The Sun should now be setting again...observing will resume shortly.')
                if not self.conditions.weather_alert.isSet():
                    check = True
                    if not self.current_ticket:
                        self.observe()
                    elif self.current_ticket.end_time > datetime.datetime.now(self.tz):
                        self._startup_procedure()
                        self._ticket_slew(self.current_ticket)
                        # self.focus_target(self.current_ticket)
                    elif self.current_ticket != self.observation_request_list[-1]:
                        self._startup_procedure()
                else:
                    print('Weather is still too poor to resume observing.')
                    self.everything_ok()
            elif not self.conditions.sun:
                time.sleep(60*self.config_dict.min_reopen_time)
                while self.conditions.weather_alert.isSet():
                    time.sleep(self.config_dict.weather_freq*60)
                if not self.conditions.weather_alert.isSet():
                    check = True
                    if self.current_ticket.end_time > datetime.datetime.now(self.tz):
                        self._startup_procedure()
                        self._ticket_slew(self.current_ticket)
                        # self.focus_target(self.current_ticket)
                    elif self.current_ticket != self.observation_request_list[-1]:
                        self._startup_procedure()
        return check

    def _startup_procedure(self, calibration=False):
        """
        Parameters
        ----------
        calibration : BOOL, optional
            Whether or not to take calibration images at the beginning
            of the night. The default is False.

        Returns
        -------
        Initial_shutter : INT
            The position of the shutter before observing started.
            0 = open, 1 = closed, 2 = opening, 3 = closing, 4 = error.

        """
        initial_check = self.everything_ok()

        self.camera.onThread(self.camera.cooler_set, True)
        self.dome.onThread(self.dome.shutter_position)
        time.sleep(2)
        initial_shutter = self.dome.shutter
        if initial_shutter in (1, 3, 4) and initial_check is True:
            # if calibration:
            #     self.camera.onThread(self.camera.cooler_ready)
            #     self.camera.cooler_settle.wait()
            #     print('Taking darks and flats...')
            #     self.take_calibration_images(beginning=True)
            self.dome.onThread(self.dome.move_shutter, 'open')
            self.dome.onThread(self.dome.home)
        elif not initial_check:
            self.shutdown()
            return
        self.telescope.onThread(self.telescope.unpark)
        self.camera.onThread(self.camera.cooler_ready)
        self.dome.onThread(self.dome.slave_dome_to_scope, True)
        return initial_shutter

    def _ticket_slew(self, ticket):
        """

        Parameters
        ----------
        ticket : ObservationTicket Object
            Created from json_reader and object_reader.

        Returns
        -------
        bool
            True if slew was successful, otherwise False.

        """
        self.telescope.onThread(self.telescope.slew, ticket.ra, ticket.dec)
        slew = self.telescope.slew_done.wait(timeout=60*3)
        if not slew:
            logging.error('Telescope slew has failed.  Retrying...')
            self.telescope.onThread(self.telescope.slew, ticket.ra, ticket.dec)
            slew2 = self.telescope.slew_done.wait(timeout=60*2)
            if not slew2:
                logging.critical('Telescope still cannot slew to target.  Cannot continue observing.')
                return False
        return True

    def observe(self):
        """
        Description
        ----------
        Makes sure the dome, shutter, camera are ready to begin observation,
        and the start time has passed before beginning observation.  Then it loops
        through all tickets and starts the necessary procedures.

        Returns
        -------
        None.
        """
        if self.config_dict.calibration_time == "start" and self.calibration_toggle is True:
            calibration = True
        else:
            calibration = False
        initial_shutter = self._startup_procedure(calibration)

        for ticket in self.observation_request_list:
            self.current_ticket = ticket
            if not self.everything_ok():
                self.shutdown()
                return
            self.crash_check('TheSkyX.exe')
            self.crash_check('ASCOMDome.exe')
            if not self._ticket_slew(ticket):
                return
            if initial_shutter in (1, 3, 4):
                self.dome.move_done.wait()
                self.dome.shutter_done.wait()
            self.camera.cooler_settle.wait()
<<<<<<< HEAD
            # self.focus_target(ticket)
            
=======
            self.focus_target(ticket)

>>>>>>> 205bdf34
            self.tz = ticket.start_time.tzinfo
            current_time = datetime.datetime.now(self.tz)
            if ticket.start_time > current_time:
                print("It is not the start time {} of {} observation, "
                      "waiting till start time.".format(ticket.start_time.isoformat(), ticket.name))
                current_epoch_milli = time_utils.datetime_to_epoch_milli_converter(current_time)
                start_time_epoch_milli = time_utils.datetime_to_epoch_milli_converter(ticket.start_time)
                time.sleep((start_time_epoch_milli - current_epoch_milli)/1000)

            if not self.everything_ok():
                self.shutdown()
                return

            input("The program is ready to start taking images of {}.  Please take this time to "
                  "check the focus and pointing of the target.  When you are ready, press Enter: ".format(ticket.name))
            (taken, total) = self.run_ticket(ticket)
            print("{} out of {} exposures were taken for {}.  Moving on to next target.".format(taken, total,
                                                                                                ticket.name))

        if self.config_dict.calibration_time == "end" and self.calibration_toggle is True:
            calibration = True
        else:
            calibration = False
        self.shutdown(calibration)
<<<<<<< HEAD
        
    # def focus_target(self, ticket):
    #     """
    #     Description
    #     -----------
    #     Starts the focus procedures module to focus on the current target.
    #     Parameters
    #     ----------
    #     ticket : ObservationTicket Object
    #         Created from json_reader and object_reader.
    #
    #     Returns
    #     -------
    #     None.
    #
    #     """
    #     focus_filter = str(ticket.filter[0]) if type(ticket.filter) is list \
    #         else ticket.filter if type(ticket.filter) is str else None
    #     if not focus_filter:
    #         logging.error('Filter argument is wrong type')
    #         return
    #     focus_exposure = int(self.config_dict.focus_exposure_multiplier*ticket.exp_time)
    #     if focus_exposure <= 0:
    #         focus_exposure = 1
    #     elif focus_exposure >= 30:
    #         focus_exposure = 30
    #     if self.crash_check('RoboFocus.exe'):
    #         time.sleep(10)
    #     self.focus_procedures.onThread(self.focus_procedures.startup_focus_procedure, focus_exposure,
    #                                    self.filterwheel_dict[focus_filter], self.image_directory)
    #     while not self.focus_procedures.focused.isSet():
    #         if self.crash_check('RoboFocus.exe'):
    #             self.focus_procedures.stop()
    #             self.focus_procedures = FocusProcedures(self.focuser, self.camera)
    #             time.sleep(5)
    #             break
    #         time.sleep(10)
        
=======

    def focus_target(self, ticket):
        """
        Description
        -----------
        Starts the focus procedures module to focus on the current target.

        Parameters
        ----------
        ticket : ObservationTicket Object
            Created from json_reader and object_reader.

        Returns
        -------
        None.

        """
        focus_filter = str(ticket.filter[0]) if type(ticket.filter) is list \
            else ticket.filter if type(ticket.filter) is str else None
        focus_exp = int(ticket.exp_time[0]) if type(ticket.exp_time) is list \
            else ticket.exp_time if type(ticket.exp_time) in (int, float) else None
        if not focus_filter:
            logging.error('Filter argument is wrong type')
            return
        focus_exposure = int(self.config_dict.focus_exposure_multiplier*focus_exp)
        if focus_exposure <= 0:
            focus_exposure = 1
        elif focus_exposure >= 30:
            focus_exposure = 30
        if self.crash_check('RoboFocus.exe'):
            time.sleep(10)
        self.focus_procedures.onThread(self.focus_procedures.startup_focus_procedure, focus_exposure,
                                       self.filterwheel_dict[focus_filter], self.image_directory)
        while not self.focus_procedures.focused.isSet():
            if self.crash_check('RoboFocus.exe'):
                self.focus_procedures.stop()
                self.focus_procedures = FocusProcedures(self.focuser, self.camera)
                time.sleep(5)
                break
            time.sleep(10)

>>>>>>> 205bdf34
    def run_ticket(self, ticket):
        """
        Parameters
        ----------
        ticket : ObservationTicket Object
            The observation ticket object with information useful to
            the observing run.

        Returns
        -------
        img_count: INT
            Number of images taken.
        ticket.num: INT
            The total number of images that are specified on the
            observation ticket.
        """
<<<<<<< HEAD
        # self.focus_procedures.onThread(self.focus_procedures.constant_focus_procedure, self.image_directory)
        # if ticket.self_guide:
        #     self.guider.onThread(self.guider.guiding_procedure, self.image_directory)
=======
        self.focus_procedures.onThread(self.focus_procedures.constant_focus_procedure, self.image_directory)
        ticket.exp_time = [ticket.exp_time] if type(ticket.exp_time) in (int, float) else ticket.exp_time
        ticket.filter = [ticket.filter] if type(ticket.filter) is str else ticket.filter
        if ticket.self_guide:
            self.guider.onThread(self.guider.guiding_procedure, self.image_directory)
>>>>>>> 205bdf34
        if ticket.cycle_filter:
            img_count = self.take_images(ticket.name, ticket.num, ticket.exp_time,
                                         ticket.filter, ticket.end_time, self.image_directory,
                                         True)
            # self.focus_procedures.stop_constant_focusing()
            # if ticket.self_guide:
            #     self.guider.stop_guiding()
            return img_count, ticket.num

        else:
            img_count = 0
            if len(ticket.exp_time) <= 1:
                ticket.exp_time *= len(ticket.filter)
            for i in range(len(ticket.filter)):
                img_count_filter = self.take_images(ticket.name, ticket.num, [ticket.exp_time[i]],
                                                    [ticket.filter[i]], ticket.end_time, self.image_directory,
                                                    False)
                img_count += img_count_filter
            # self.focus_procedures.stop_constant_focusing()
            # if ticket.self_guide:
            #     self.guider.stop_guiding()
            return img_count, ticket.num * len(ticket.filter)

    def take_images(self, name, num, exp_time, _filter, end_time, path, cycle_filter):
        """
        Parameters
        ----------
        name : STR
            Name of target to be observed.
        num : INT
            Total number of exposures to be taken during the night.
        exp_time : LIST
            The exposure times of each image.
        _filter : LIST, STR
            The filters to be used during the night.
        end_time : datetime.datetime Object
            The end time of the observation session, set
            in the observation ticket.
        path : STR
            The image save path.
        cycle_filter : BOOL
            If True, camera will cycle filter after each exposre,
            if False, camera will cycle filter after num value has been reached.

        Returns
        -------
        i : INT
            The number of images taken for the current ticket.
        """
        num_filters = len(_filter)
        num_exptimes = len(exp_time)
        # num_filters and num_exptimes should always be equal, not sure if we need both
        image_num = 1
        names_list = []
        image_base = {}
        i = 0
        while i < num:
            logging.debug('In take_images loop')
            if end_time <= datetime.datetime.now(self.tz):
                print("The observations end time of {} has passed.  "
                      "Stopping observation of {}.".format(end_time, name))
                break
            if not self.everything_ok():
                break
            current_filter = _filter[i % num_filters]
            current_exp = exp_time[i % num_exptimes]
            image_name = "{0:s}_{1:d}s_{2:s}-{3:04d}.fits".format(name, int(current_exp), str(current_filter).upper(),
                                                                  image_num)
            
            if i == 0 and os.path.exists(os.path.join(path, image_name)):
                # Checks if images already exist (in the event of a crash)
                for f in _filter:
                    names_list = [0]
                    for fname in os.listdir(path):
                        if n := re.search('{0:s}_{1:d}s_{2:s}-(.+?).fits'.format(name, int(current_exp), str(f).upper()),
                                          fname):
                            names_list.append(int(n.group(1)))
                    image_base[f] = max(names_list) + 1
                
                image_name = "{0:s}_{1:d}s_{2:s}-{3:04d}.fits".format(name, int(current_exp), str(current_filter).upper(),
                                                                      image_base[current_filter])
                
            self.camera.onThread(self.camera.expose, 
                                 int(current_exp), self.filterwheel_dict[current_filter],
                                 os.path.join(path, image_name), "light")
            self.camera.image_done.wait(timeout=int(current_exp)*2 + 60)
            
            if self.crash_check('MaxIm_DL.exe'):
                continue
            self.crash_check('RoboFocus.exe')

            if cycle_filter:
                if names_list:
                    image_num = int(image_base[_filter[(i + 1) % num_filters]] + ((i + 1) / num_filters))
                else:
                    image_num = int(1 + ((i + 1)/num_filters))
            elif not cycle_filter:
                if names_list:
                    image_num = image_base[_filter[(i + 1) % num_filters]] + (i + 1)
                else:
                    image_num += 1
            i += 1
        return i
    
    def crash_check(self, program):
        """
        Description
        -----------
        Checks to see if any important programs are not responding, and if so,
        restarts them.

        Parameters
        ----------
        program : STR
            Name of the program to check for.

        Returns
        -------
        bool
            True if the program is not responding and needs to be restarted, otherwise
            False.

        """
        prog_dict = {'MaxIm_DL.exe': [self.camera, Camera], 'TheSkyX.exe': [self.telescope, Telescope],
                     'ASCOMDome.exe': [self.dome, Dome]}
        if program not in prog_dict.keys():
            logging.error('Unrecognized program name to perform a crash check for.')
            return False
        cmd = 'tasklist /FI "IMAGENAME eq %s" /FI "STATUS eq running"' % program
        status = subprocess.Popen(cmd, stdout=subprocess.PIPE).stdout.read()
        responding = program in str(status)
            
        if not responding:
            prog_dict[program][0].crashed.set()
            logging.error('{} is not responding.  Restarting...'.format(program))
            time.sleep(5)
            prog_dict[program][0].crashed.clear()
            subprocess.call('taskkill /f /im {}'.format(program))
            time.sleep(5)
            prog_dict[program][0] = prog_dict[program][1]()
            prog_dict[program][0].start()
            time.sleep(5)
            # if program in ('MaxIm_DL.exe', 'RoboFocus.exe'):
            #     self.focus_procedures.stop_constant_focusing()
            #     self.focus_procedures.onThread(self.focus_procedures.stop)
            #     time.sleep(5)
            #     self.focus_procedures = FocusProcedures(self.focuser, self.camera)
            #     self.focus_procedures.start()
            #     time.sleep(5)
            #     self.focus_procedures.onThread(self.focus_procedures.constant_focus_procedure, self.image_directory)
            # if program in ('MaxIm_DL.exe', 'TheSkyX.exe') and self.current_ticket.self_guide is True:
            #     self.guider.stop_guiding()
            #     self.guider.onThread(self.guider.stop)
            #     time.sleep(5)
            #     self.guider = Guider(self.camera, self.telescope)
            #     self.guider.start()
            #     time.sleep(5)
            #     self.guider.onThread(self.guider.guiding_procedure, self.image_directory)
            return True
        else:
            return False
        
    # def take_calibration_images(self, beginning=False):
    #     """
    #     Description
    #     -----------
    #     Takes flats and darks for the current observation ticket and
    #     any previous ones.
    #
    #     Parameters
    #     ----------
    #     beginning : BOOL, optional
    #         True if taking images before observations start, otherwise False. The default is False.
    #
    #     Returns
    #     -------
    #     None.
    #
    #     """
    #     if not beginning:
    #         time.sleep(5)
    #         self.telescope.slew_done.wait(timeout=2*60)
    #         self.dome.move_done.wait(timeout=5*60)
    #         self.dome.shutter_done.wait(timeout=5*60)
    #     for i in range(len(self.observation_request_list)):
    #         if self.calibrated_tickets[i]:
    #             continue
    #         self.calibration.onThread(self.calibration.take_flats, self.observation_request_list[i])
    #         self.calibration.flats_done.wait()
    #         self.calibration.onThread(self.calibration.take_darks, self.observation_request_list[i])
    #         self.calibration.darks_done.wait()
    #         self.calibrated_tickets[i] = 1
    #         if self.current_ticket == self.observation_request_list[i] and beginning is False:
    #             break

    def shutdown(self, calibration=False):
        """
        Description
        -----------
        Decides whether or not to shut down, and whether or not to take calibration images.

        Parameters
        ----------
        calibration : BOOL, optional
            Whether or not to take calibration images. The default is False.

        Returns
        -------
        None.

        """
        if self.shutdown_toggle or self.conditions.weather_alert.isSet():
            self._shutdown_procedure(calibration=calibration)
            self.stop_threads()
        else:
            return
        
    def stop_threads(self):
        """
        Description
        -----------
        Stops all of the hardware threads.

        Returns
        -------
        None.

        """
        self.camera.onThread(self.camera.disconnect)
        self.telescope.onThread(self.telescope.disconnect)
        self.dome.onThread(self.dome.disconnect)
        # self.focuser.onThread(self.focuser.disconnect)
        # self.flatlamp.onThread(self.flatlamp.disconnect)
        
        self.conditions.stop.set()
        # self.focus_procedures.stop_constant_focusing()      # Should already be stopped, but just in case
        # self.guider.stop_guiding()                          # Should already be stopped, but just in case
        self.camera.onThread(self.camera.stop)
        self.telescope.onThread(self.telescope.stop)
        self.dome.onThread(self.dome.stop)
        # self.focuser.onThread(self.focuser.stop)
        # self.focus_procedures.onThread(self.focus_procedures.stop)
        # self.guider.onThread(self.guider.stop)
        # self.flatlamp.onThread(self.flatlamp.stop)
        # self.calibration.onThread(self.calibration.stop)
    
    def _shutdown_procedure(self, calibration):
        """
        Description
        ----------
        Safely shuts down the telescope, camera, and dome

        Parameters
        ----------
        calibration : BOOL
            Whether or not to take calibration images at the end

        Returns
        -------
        None.
        """
        print("Shutting down observatory.")
        self.dome.onThread(self.dome.slave_dome_to_scope, False)
        self.telescope.onThread(self.telescope.park)
        self.dome.onThread(self.dome.park)
        self.dome.onThread(self.dome.move_shutter, 'close')
        # if calibration:
        #     print('Taking flats and darks...')
        #     self.take_calibration_images()
        
        self.camera.onThread(self.camera.cooler_set, False)
        self.telescope.slew_done.wait(timeout=2*60)
        self.dome.move_done.wait(timeout=5*60)
        self.dome.shutter_done.wait(timeout=5*60)<|MERGE_RESOLUTION|>--- conflicted
+++ resolved
@@ -55,7 +55,7 @@
         self.telescope = Telescope()
         self.dome = Dome()
         self.conditions = Conditions()
-<<<<<<< HEAD
+
         # self.focuser = Focuser()
         # self.flatlamp = FlatLamp()
         
@@ -63,17 +63,7 @@
         # self.focus_procedures = FocusProcedures(self.focuser, self.camera)
         # self.calibration = Calibration(self.camera, self.flatlamp, self.image_directory)
         # self.guider = Guider(self.camera, self.telescope)
-        
-=======
-        self.focuser = Focuser()
-        self.flatlamp = FlatLamp()
-
-        # Initializes higher level structures - focuser, guider, and calibration
-        self.focus_procedures = FocusProcedures(self.focuser, self.camera)
-        self.calibration = Calibration(self.camera, self.flatlamp, self.image_directory)
-        self.guider = Guider(self.camera, self.telescope)
-
->>>>>>> 205bdf34
+
         # Initializes config objects
         self.filterwheel_dict = filter_wheel.get_filter().filter_position_dict()
         self.config_dict = config_reader.get_config()
@@ -83,21 +73,12 @@
         self.camera.start()
         self.telescope.start()
         self.dome.start()
-<<<<<<< HEAD
         # self.focuser.start()
         # self.focus_procedures.start()
         # self.flatlamp.start()
         # self.calibration.start()
         # self.guider.start()
-        
-=======
-        self.focuser.start()
-        self.focus_procedures.start()
-        self.flatlamp.start()
-        self.calibration.start()
-        self.guider.start()
-
->>>>>>> 205bdf34
+
     def everything_ok(self):
         """
         Description
@@ -263,13 +244,9 @@
                 self.dome.move_done.wait()
                 self.dome.shutter_done.wait()
             self.camera.cooler_settle.wait()
-<<<<<<< HEAD
+
             # self.focus_target(ticket)
-            
-=======
-            self.focus_target(ticket)
-
->>>>>>> 205bdf34
+
             self.tz = ticket.start_time.tzinfo
             current_time = datetime.datetime.now(self.tz)
             if ticket.start_time > current_time:
@@ -294,13 +271,13 @@
         else:
             calibration = False
         self.shutdown(calibration)
-<<<<<<< HEAD
-        
+
     # def focus_target(self, ticket):
     #     """
     #     Description
     #     -----------
     #     Starts the focus procedures module to focus on the current target.
+    #
     #     Parameters
     #     ----------
     #     ticket : ObservationTicket Object
@@ -313,10 +290,12 @@
     #     """
     #     focus_filter = str(ticket.filter[0]) if type(ticket.filter) is list \
     #         else ticket.filter if type(ticket.filter) is str else None
+    #     focus_exp = int(ticket.exp_time[0]) if type(ticket.exp_time) is list \
+    #         else ticket.exp_time if type(ticket.exp_time) in (int, float) else None
     #     if not focus_filter:
     #         logging.error('Filter argument is wrong type')
     #         return
-    #     focus_exposure = int(self.config_dict.focus_exposure_multiplier*ticket.exp_time)
+    #     focus_exposure = int(self.config_dict.focus_exposure_multiplier*focus_exp)
     #     if focus_exposure <= 0:
     #         focus_exposure = 1
     #     elif focus_exposure >= 30:
@@ -332,50 +311,7 @@
     #             time.sleep(5)
     #             break
     #         time.sleep(10)
-        
-=======
-
-    def focus_target(self, ticket):
-        """
-        Description
-        -----------
-        Starts the focus procedures module to focus on the current target.
-
-        Parameters
-        ----------
-        ticket : ObservationTicket Object
-            Created from json_reader and object_reader.
-
-        Returns
-        -------
-        None.
-
-        """
-        focus_filter = str(ticket.filter[0]) if type(ticket.filter) is list \
-            else ticket.filter if type(ticket.filter) is str else None
-        focus_exp = int(ticket.exp_time[0]) if type(ticket.exp_time) is list \
-            else ticket.exp_time if type(ticket.exp_time) in (int, float) else None
-        if not focus_filter:
-            logging.error('Filter argument is wrong type')
-            return
-        focus_exposure = int(self.config_dict.focus_exposure_multiplier*focus_exp)
-        if focus_exposure <= 0:
-            focus_exposure = 1
-        elif focus_exposure >= 30:
-            focus_exposure = 30
-        if self.crash_check('RoboFocus.exe'):
-            time.sleep(10)
-        self.focus_procedures.onThread(self.focus_procedures.startup_focus_procedure, focus_exposure,
-                                       self.filterwheel_dict[focus_filter], self.image_directory)
-        while not self.focus_procedures.focused.isSet():
-            if self.crash_check('RoboFocus.exe'):
-                self.focus_procedures.stop()
-                self.focus_procedures = FocusProcedures(self.focuser, self.camera)
-                time.sleep(5)
-                break
-            time.sleep(10)
-
->>>>>>> 205bdf34
+
     def run_ticket(self, ticket):
         """
         Parameters
@@ -392,17 +328,12 @@
             The total number of images that are specified on the
             observation ticket.
         """
-<<<<<<< HEAD
         # self.focus_procedures.onThread(self.focus_procedures.constant_focus_procedure, self.image_directory)
+        ticket.exp_time = [ticket.exp_time] if type(ticket.exp_time) in (int, float) else ticket.exp_time
+        ticket.filter = [ticket.filter] if type(ticket.filter) is str else ticket.filter
         # if ticket.self_guide:
         #     self.guider.onThread(self.guider.guiding_procedure, self.image_directory)
-=======
-        self.focus_procedures.onThread(self.focus_procedures.constant_focus_procedure, self.image_directory)
-        ticket.exp_time = [ticket.exp_time] if type(ticket.exp_time) in (int, float) else ticket.exp_time
-        ticket.filter = [ticket.filter] if type(ticket.filter) is str else ticket.filter
-        if ticket.self_guide:
-            self.guider.onThread(self.guider.guiding_procedure, self.image_directory)
->>>>>>> 205bdf34
+
         if ticket.cycle_filter:
             img_count = self.take_images(ticket.name, ticket.num, ticket.exp_time,
                                          ticket.filter, ticket.end_time, self.image_directory,
