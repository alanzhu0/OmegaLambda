import datetime
import time
import os
import re
import logging
import subprocess
# import threading

from ..common.util import time_utils, conversion_utils
from ..common.IO import config_reader
from ..common.datatype import filter_wheel
from ..controller.camera import Camera
from ..controller.telescope import Telescope
from ..controller.dome import Dome
from ..controller.focuser_control import Focuser
from ..controller.focuser_procedures import FocusProcedures
from ..controller.flatfield_lamp import FlatLamp
<<<<<<< HEAD
from ..controller.thread_monitor import Monitor
from ..observing.condition_checker import Conditions
from ..observing.calibration import Calibration
=======
from ..controller.focuser_gui import Gui
from .calibration import Calibration
>>>>>>> 9511aa8c
from .guider import Guider


class ObservationRun:
    def __init__(self, observation_request_list, image_directory, shutdown_toggle, calibration_toggle, focus_toggle):
        """
        Initializes the observation run.

        Parameters
        ----------
        observation_request_list : LIST
            List of observation tickets.
        image_directory : LIST
            Directories to which the images will be saved to, matching each observation ticket.
        shutdown_toggle : BOOL
            Whether or not to shut down after finished with observations.
        calibration_toggle : BOOL
            Whether or not to take calibration images at the specified calibration time in the configuration
            file.
        focus_toggle : BOOL
            Whether or not to focus on each target before beginning the observation.

        Returns
        -------
        None.
        """
        # Basic parameters
        self.observation_request_list = observation_request_list
        self.image_directories = {ticket: path for (ticket, path) in zip(observation_request_list, image_directory)}
        self.calibrated_tickets = [0] * len(observation_request_list)
        self.current_ticket = None
        self.shutdown_toggle = shutdown_toggle
        self.calibration_toggle = calibration_toggle
        self.focus_toggle = focus_toggle
        self.tz = observation_request_list[0].start_time.tzinfo

        # Initializes all relevant hardware
        self.camera = Camera()
        self.telescope = Telescope()
        self.dome = Dome()
        self.conditions = Conditions()
        self.focuser = Focuser()
        self.flatlamp = FlatLamp()
        self.monitor = Monitor()

        # Initializes higher level structures - focuser, guider, and calibration
        self.focus_procedures = FocusProcedures(self.focuser, self.camera, self.conditions)
        self.calibration = Calibration(self.camera, self.flatlamp, self.image_directories)
        self.guider = Guider(self.camera, self.telescope)
        self.gui = Gui(self.focuser, self.focus_procedures, focus_toggle)

        # Initializes config objects
        self.filterwheel_dict = filter_wheel.get_filter().filter_position_dict()
        self.config_dict = config_reader.get_config()

        # Starts the threads
        self.focuser.start()        # Must be started first so that it may check all available COM ports for robofocus
        self.conditions.start()
        self.camera.start()
        self.telescope.start()
        self.dome.start()
        self.focus_procedures.start()
        self.flatlamp.start()
        self.calibration.start()
        self.guider.start()
        self.gui.start()

        self.th_dict = {'camera': self.camera, 'telescope': self.telescope,
                        'dome': self.dome, 'focuser': self.focuser, 'flatlamp': self.flatlamp,
                        'conditions': self.conditions, 'guider': self.guider
                        }


    def everything_ok(self):
        """
        Description
        -----------
        Checks hardware connections and all outside conditions (humidity, wind, rain,
                                                                sun elevation, and cloud coverage)

        Returns
        -------
        bool
            If False, something has gone wrong, and so the observing will have to stop. Otherwise, conditions are
            good to continue observation.

        """
        check = True
        connections = {
            'Camera': self.camera,
            'Telescope': self.telescope,
            'Dome': self.dome,
            'Focuser': self.focuser,
            'FlatLamp': self.flatlamp
        }
        message = ''
        for key, value in connections.items():
            if not value.live_connection.wait(timeout=10):
                message += key + ' '
                check = False
        if message:
            logging.error('Hardware connection timeout: {}'.format(message))

        self.monitor.monitor_run([self.th_dict])

        if self.conditions.weather_alert.isSet():
            calibration = (self.config_dict.calibration_time == "end") and (self.calibration_toggle is True)
            self.guider.stop_guiding()
            self.guider.loop_done.wait(timeout=10)
            time.sleep(5)
            cooler = self.conditions.sun
            self._shutdown_procedure(calibration=calibration, cooler=cooler)
            logging.info("Sleeping for {} minutes, then weather checks will resume to attempt "
                         "a possible re-open.".format(self.config_dict.min_reopen_time))
            time.sleep(self.config_dict.min_reopen_time * 60)
            if self.conditions.sun:
                sunset_time = conversion_utils.get_sunset(datetime.datetime.now(self.tz),
                                                          self.config_dict.site_latitude,
                                                          self.config_dict.site_longitude)
                logging.info('The Sun has risen above the horizon...observing will stop until the Sun sets again '
                             'at {}.'.format(sunset_time.strftime('%Y-%m-%d %H:%M:%S%z')))
                current_time = datetime.datetime.now(self.tz)
                while current_time < sunset_time:
                    current_time = datetime.datetime.now(self.tz)
                    if current_time > self.observation_request_list[-1].end_time:
                        return False
                    time.sleep(self.config_dict.weather_freq * 60)
                logging.info('The Sun should now be setting again...observing will resume shortly.')

            else:
                while self.conditions.weather_alert.isSet():
                    logging.info("Still waiting for good conditions to reopen.")
                    current_time = datetime.datetime.now(self.tz)
                    if current_time > self.observation_request_list[-1].end_time:
                        return False
                    time.sleep(self.config_dict.weather_freq * 60)

            if not self.conditions.weather_alert.isSet():
                check = True
                self._startup_procedure(cooler=cooler)
                if self.current_ticket.end_time > datetime.datetime.now(self.tz):
                    self._ticket_slew(self.current_ticket)
                    if self.focus_toggle:
                        self.focus_target(self.current_ticket)
                    if self.current_ticket.self_guide:
                        self.guider.onThread(self.guider.guiding_procedure)
            else:
                logging.info('Weather is still too poor to resume observing.')
                self.everything_ok()
        return check

    def _startup_procedure(self, cooler=True):
        """
        Parameters
        ----------
        cooler : BOOL, optional
            Whether or not to turn on the camera's cooler.  The default is True.

        Returns
        -------
        Initial_shutter : INT
            The position of the shutter before observing started.
            0 = open, 1 = closed, 2 = opening, 3 = closing, 4 = error.
            -1 = failed hardware/weather check.

        """
        initial_check = self.everything_ok()
        self.threadcheck()
        if cooler:
            self.camera.onThread(self.camera.cooler_set, True)
        self.dome.onThread(self.dome.shutter_position)
        time.sleep(2)
        initial_shutter = self.dome.shutter
        if initial_shutter in (1, 3, 4) and initial_check is True:
            self.dome.onThread(self.dome.move_shutter, 'open')
            self.dome.onThread(self.dome.home)
        elif not initial_check:
            if not self.conditions.weather_alert.isSet():
                self.shutdown()
            return -1
        self.telescope.onThread(self.telescope.unpark)
        self.camera.onThread(self.camera.cooler_ready)
        self.dome.onThread(self.dome.slave_dome_to_scope, True)
        return initial_shutter

    def _ticket_slew(self, ticket):
        """

        Parameters
        ----------
        ticket : ObservationTicket Object
            Created from json_reader and object_reader.

        Returns
        -------
        bool
            True if slew was successful, otherwise False.

        """
        self.telescope.onThread(self.telescope.slew, ticket.ra, ticket.dec)
        slew = self.telescope.slew_done.wait()
        if not slew:
            logging.error('Telescope slew has failed.  Retrying...')
            self.telescope.onThread(self.telescope.slew, ticket.ra, ticket.dec)
            slew2 = self.telescope.slew_done.wait()
            if not slew2:
                logging.critical('Telescope still cannot slew to target.  Cannot continue observing.')
                return False
        return True

    def check_start_time(self, ticket):
        """
        Checks the start time of the given ticket and waits if it has not been reached yet.
        Parameters
        ----------
        ticket : ObservationTicket object
        Returns
        -------
        None.
        """
        current_time = datetime.datetime.now(self.tz)
        if ticket.start_time > current_time:
            logging.info("It is not the start time {} of {} observation, "
                         "waiting till start time.".format(ticket.start_time.isoformat(), ticket.name))
            current_epoch_milli = time_utils.datetime_to_epoch_milli_converter(current_time)
            start_time_epoch_milli = time_utils.datetime_to_epoch_milli_converter(ticket.start_time)
            time.sleep((start_time_epoch_milli - current_epoch_milli) / 1000)

    def observe(self):
        """
        Description
        ----------
        Makes sure the dome, shutter, camera are ready to begin observation,
        and the start time has passed before beginning observation.  Then it loops
        through all tickets and starts the necessary procedures.

        Returns
        -------
        None.
        """
        if (self.config_dict.calibration_time == "start") and (self.calibration_toggle is True):
            cooler = False
            self.camera.onThread(self.camera.cooler_set, True)
            self.camera.onThread(self.camera.cooler_ready)
            self.camera.cooler_settle.wait()
            logging.info('Taking darks and flats...')
            self.take_calibration_images(beginning=True)
        else:
            cooler = True
        
        self.threadcheck()
        self.check_start_time(self.observation_request_list[0])
        initial_shutter = self._startup_procedure(cooler=cooler)
        if initial_shutter == -1:
            return

        for ticket in self.observation_request_list:
            self.current_ticket = ticket
            if not self.everything_ok():
                self.shutdown()
                return
            self.crash_check('TheSkyX.exe')
            self.crash_check('ASCOMDome.exe')

            self.tz = ticket.start_time.tzinfo
            self.check_start_time(ticket)
            if ticket.end_time < datetime.datetime.now(self.tz):
                logging.info("the end time {} of {} observation has already passed. "
                             "Skipping to next target.".format(ticket.end_time.isoformat(), ticket.name))
                continue
            if not self.everything_ok():
                self.shutdown()
                return

            if not self._ticket_slew(ticket):
                return
            if initial_shutter in (1, 3, 4):
                self.dome.move_done.wait()
                self.dome.shutter_done.wait()
            self.camera.cooler_settle.wait()
            if self.focus_toggle:
                self.focus_target(ticket)

            if not self.everything_ok():
                self.shutdown()
                return

            # if ticket == self.observation_request_list[0]:
            #     input("The program is ready to start taking images of {}.  Please take this time to "
            #           "check the focus and pointing of the target.  When you are ready, press Enter: ".format(
            #         ticket.name))
            (taken, total) = self.run_ticket(ticket)
            logging.info("{} out of {} exposures were taken for {}.  Moving on to next target.".format(taken, total,
                                                                                                       ticket.name))

        calibration = (self.config_dict.calibration_time == "end") and (self.calibration_toggle is True)
        self.shutdown(calibration)

    def focus_target(self, ticket):
        """
        Description
        -----------
        Starts the focus procedures module to focus on the current target.

        Parameters
        ----------
        ticket : ObservationTicket Object
            Created from json_reader and object_reader.

        Returns
        -------
        None.

        """
        self.threadcheck()
        focus_filter = str(ticket.filter[0]) if type(ticket.filter) is list \
            else ticket.filter if type(ticket.filter) is str else None
        focus_exp = float(ticket.exp_time[0]) if type(ticket.exp_time) is list \
            else ticket.exp_time if type(ticket.exp_time) in (int, float) else None
        if not focus_filter:
            logging.error('Filter argument is wrong type')
            return
        focus_exposure = self.config_dict.focus_exposure_multiplier*focus_exp
        if focus_exposure < 0.001:
            focus_exposure = 0.001
        elif focus_exposure > 30:
            focus_exposure = 30
        self.focus_procedures.onThread(self.focus_procedures.startup_focus_procedure, focus_exposure,
                                       self.filterwheel_dict[focus_filter], self.image_directories[ticket])
        self.focus_procedures.focused.wait()

    def run_ticket(self, ticket):
        """
        Parameters
        ----------
        ticket : ObservationTicket Object
            The observation ticket object with information useful to
            the observing run.

        Returns
        -------
        img_count: INT
            Number of images taken.
        ticket.num: INT
            The total number of images that are specified on the
            observation ticket.
        """
<<<<<<< HEAD
        self.threadcheck()
        self.focus_procedures.onThread(self.focus_procedures.constant_focus_procedure, self.image_directories[ticket])
=======
        self.focus_procedures.onThread(self.focus_procedures.constant_focus_procedure)
>>>>>>> 9511aa8c
        ticket.exp_time = [ticket.exp_time] if type(ticket.exp_time) in (int, float) else ticket.exp_time
        ticket.filter = [ticket.filter] if type(ticket.filter) is str else ticket.filter
        if ticket.self_guide:
            self.guider.onThread(self.guider.guiding_procedure, self.image_directories[ticket])
        if ticket.cycle_filter:
            img_count = self.take_images(ticket.name, ticket.num, ticket.exp_time,
                                         ticket.filter, ticket.end_time, self.image_directories[ticket],
                                         True)
            self.focus_procedures.stop_constant_focusing()
            if ticket.self_guide:
                self.guider.stop_guiding()
                self.guider.loop_done.wait(timeout=10)
            return img_count, ticket.num

        else:
            img_count = 0
            if len(ticket.exp_time) <= 1:
                ticket.exp_time *= len(ticket.filter)
            for i in range(len(ticket.filter)):
                img_count_filter = self.take_images(ticket.name, ticket.num, [ticket.exp_time[i]],
                                                    [ticket.filter[i]], ticket.end_time, self.image_directories[ticket],
                                                    False)
                img_count += img_count_filter
            self.focus_procedures.stop_constant_focusing()
            if ticket.self_guide:
                self.guider.stop_guiding()
                self.guider.loop_done.wait(timeout=10)
            return img_count, ticket.num * len(ticket.filter)

    def take_images(self, name, num, exp_time, _filter, end_time, path, cycle_filter):
        """
        Parameters
        ----------
        name : STR
            Name of target to be observed.
        num : INT
            Total number of exposures to be taken during the night.
        exp_time : LIST
            The exposure times of each image.
        _filter : LIST, STR
            The filters to be used during the night.
        end_time : datetime.datetime Object
            The end time of the observation session, set
            in the observation ticket.
        path : STR
            The image save path.
        cycle_filter : BOOL
            If True, camera will cycle filter after each exposre,
            if False, camera will cycle filter after num value has been reached.

        Returns
        -------
        i : INT
            The number of images taken for the current ticket.
        """
        num_filters = len(_filter)
        num_exptimes = len(exp_time)
        # num_filters and num_exptimes should always be equal, not sure if we need both
        image_num = 1
        names_list = []
        image_base = {}
        i = 0
        while i < num:
            logging.debug('In take_images loop')
            self.threadcheck()
            if end_time <= datetime.datetime.now(self.tz):
                logging.info("The observations end time of {} has passed.  "
                             "Stopping observation of {}.".format(end_time, name))
                break
            if not self.everything_ok():
                break
            current_filter = _filter[i % num_filters]
            current_exp = exp_time[i % num_exptimes]
            image_name = "{0:s}_{1:.3f}s_{2:s}-{3:04d}.fits".format(name, current_exp, str(current_filter).upper(),
                                                                    image_num)
            
            if i == 0 and os.path.exists(os.path.join(path, image_name)):
                # Checks if images already exist (in the event of a crash)
                for f, exp in zip(_filter, exp_time):
                    names_list = [0]
                    for fname in os.listdir(path):
                        if n := re.search('{0:s}_{1:.3f}s_{2:s}-(.+?).fits'.format(name, exp, str(f).upper()),
                                          fname):
                            names_list.append(int(n.group(1)))
                    image_base[f] = max(names_list) + 1
                
                image_name = "{0:s}_{1:.3f}s_{2:s}-{3:04d}.fits".format(name, current_exp, str(current_filter).upper(),
                                                                        image_base[current_filter])
                
            self.camera.onThread(self.camera.expose, 
                                 current_exp, self.filterwheel_dict[current_filter],
                                 os.path.join(path, image_name), "light")
            self.camera.image_done.wait(timeout=int(current_exp)*2 + 60)
            
            if self.crash_check('MaxIm_DL.exe'):
                continue
<<<<<<< HEAD
            self.crash_check('RoboFocus.exe')
            self.threadcheck()
=======
>>>>>>> 9511aa8c
            
            if cycle_filter:
                if names_list:
                    image_num = int(image_base[_filter[(i + 1) % num_filters]] + ((i + 1) / num_filters))
                else:
                    image_num = int(1 + ((i + 1)/num_filters))
            elif not cycle_filter:
                if names_list:
                    image_num = image_base[_filter[(i + 1) % num_filters]] + (i + 1)
                else:
                    image_num += 1
            i += 1
        return i
    
    def crash_check(self, program):
        """
        Description
        -----------
        Checks to see if any important programs are not responding, and if so,
        restarts them.

        Parameters
        ----------
        program : STR
            Name of the program to check for.

        Returns
        -------
        bool
            True if the program is not responding and needs to be restarted, otherwise
            False.

        """
        prog_dict = {'MaxIm_DL.exe': [self.camera, Camera], 'TheSkyX.exe': [self.telescope, Telescope],
                     'ASCOMDome.exe': [self.dome, Dome]}
        if program not in prog_dict.keys():
            logging.error('Unrecognized program name to perform a crash check for.')
            return False
        cmd = 'tasklist /FI "IMAGENAME eq %s" /FI "STATUS eq running"' % program
        status = subprocess.Popen(cmd, stdout=subprocess.PIPE).stdout.read()
        responding = program in str(status)
            
        if not responding:
            prog_dict[program][0].crashed.set()
            logging.error('{} is not responding.  Restarting...'.format(program))
            time.sleep(5)
            prog_dict[program][0].crashed.clear()
            subprocess.call('taskkill /f /im {}'.format(program))
            time.sleep(5)
            prog_dict[program][0] = prog_dict[program][1]()
            prog_dict[program][0].start()
            time.sleep(5)
            if program in ('MaxIm_DL.exe', 'TheSkyX.exe') and self.current_ticket.self_guide is True:
                self.guider.stop_guiding()
                self.guider.onThread(self.guider.stop)
                time.sleep(5)
                self.guider = Guider(self.camera, self.telescope)
                self.guider.start()
                time.sleep(5)
                self.guider.onThread(self.guider.guiding_procedure,
                                     self.image_directories[self.current_ticket])
            return True
        else:
            return False
        
    def take_calibration_images(self, beginning=False):
        """
        Description
        -----------
        Takes flats and darks for the current observation ticket and
        any previous ones.

        Parameters
        ----------
        beginning : BOOL, optional
            True if taking images before observations start, otherwise False. The default is False.

        Returns
        -------
        None.

        """
        for i in range(len(self.observation_request_list)):
            if self.calibrated_tickets[i]:
                continue
            self.calibration.onThread(self.calibration.take_flats, self.observation_request_list[i])
            self.calibration.flats_done.wait()
            self.calibration.onThread(self.calibration.take_darks, self.observation_request_list[i])
            self.calibration.darks_done.wait()
            self.calibrated_tickets[i] = 1
            if self.current_ticket == self.observation_request_list[i] and beginning is False:
                break
    
    def shutdown(self, calibration=False):
        """
        Description
        -----------
        Decides whether or not to shut down, and whether or not to take calibration images.

        Parameters
        ----------
        calibration : BOOL, optional
            Whether or not to take calibration images. The default is False.

        Returns
        -------
        None.

        """
        if self.shutdown_toggle or self.conditions.weather_alert.isSet():
            self._shutdown_procedure(calibration=calibration)
            time.sleep(1)
            self.stop_threads()
        else:
            return
        
    def stop_threads(self):
        """
        Description
        -----------
        Stops all of the hardware threads.

        Returns
        -------
        None.

        """
        self.camera.onThread(self.camera.disconnect)
        self.telescope.onThread(self.telescope.disconnect)
        self.dome.onThread(self.dome.disconnect)
        self.focuser.onThread(self.focuser.disconnect)
        self.flatlamp.onThread(self.flatlamp.disconnect)

        self.conditions.stop.set()
        self.focus_procedures.stop_constant_focusing()      # Should already be stopped, but just in case
        self.guider.stop_guiding()                          # Should already be stopped, but just in case
        self.camera.onThread(self.camera.stop)
        self.telescope.onThread(self.telescope.stop)
        self.dome.onThread(self.dome.stop)
        self.focuser.onThread(self.focuser.stop)
        self.focus_procedures.stop()
        self.guider.stop()
        self.flatlamp.onThread(self.flatlamp.stop)
        self.calibration.onThread(self.calibration.stop)
        time.sleep(5)
    
    def _shutdown_procedure(self, calibration, cooler=True):
        """
        Description
        ----------
        Safely shuts down the telescope, camera, and dome

        Parameters
        ----------
        calibration : BOOL
            Whether or not to take calibration images at the end
        cooler : BOOL, optional
            Whether or not to turn off the cooler at the end of shutdown.  The default is True.

        Returns
        -------
        None.
        """
        logging.info("Shutting down observatory.")
        time.sleep(5)
        self.dome.onThread(self.dome.slave_dome_to_scope, False)
        self.telescope.onThread(self.telescope.park)
        self.dome.onThread(self.dome.park)
        self.dome.onThread(self.dome.move_shutter, 'close')
        time.sleep(2)
        self.telescope.slew_done.wait()
        self.dome.move_done.wait()
        self.dome.shutter_done.wait()
        time.sleep(2)
        self.telescope.onThread(self.telescope.park)      # Backup in case a pulse guide interrupted the last park
        self.telescope.slew_done.wait()
        if calibration:
            logging.info('Taking flats and darks...')
            self.take_calibration_images()
        if cooler:
            self.camera.onThread(self.camera.cooler_set, False)

    def threadcheck(self):
        '''
        Description
        ----------
        Checks to see if self.monotor has raised a crashed thread,
        Restarts the crashed threads if there are any
        
        Returns
        -------
        None
        '''
        if self.monitor.threadcrash:
            threadlist = self.monitor.crash_return()
            for thname in threadlist:
                self.threadrestart(thname)

    def restart(self, thname):
        '''
        Description
        -----------
        Redefines and then restarts the inputted thread
        
        Parmeters
        --------
        thname : Handle
            Handle of the original thread to restart
        '''

        for x in self.th_dict:
            if self.th_dict[x] == thname:
                if x == 'camera':
                    self.camera = Camera()
                    self.camera.start()
                elif x == 'telescope':
                    self.telescope = Telescope()
                    self.telescope.start()
                elif x == 'dome':
                    self.dome = Dome()
                    self.dome.start()
                elif x == 'flatlamp':
                    self.flatlamp = FlatLamp()
                    self.flatlamp.start()
                elif x == 'conditions':
                    self.conditions = Conditions()
                    self.conditions.start()
                elif x == 'guider':
                    self.guider = Guider()
                    self.guider.start()<|MERGE_RESOLUTION|>--- conflicted
+++ resolved
@@ -15,14 +15,10 @@
 from ..controller.focuser_control import Focuser
 from ..controller.focuser_procedures import FocusProcedures
 from ..controller.flatfield_lamp import FlatLamp
-<<<<<<< HEAD
+
 from ..controller.thread_monitor import Monitor
-from ..observing.condition_checker import Conditions
-from ..observing.calibration import Calibration
-=======
 from ..controller.focuser_gui import Gui
 from .calibration import Calibration
->>>>>>> 9511aa8c
 from .guider import Guider
 
 
@@ -370,12 +366,9 @@
             The total number of images that are specified on the
             observation ticket.
         """
-<<<<<<< HEAD
         self.threadcheck()
-        self.focus_procedures.onThread(self.focus_procedures.constant_focus_procedure, self.image_directories[ticket])
-=======
         self.focus_procedures.onThread(self.focus_procedures.constant_focus_procedure)
->>>>>>> 9511aa8c
+
         ticket.exp_time = [ticket.exp_time] if type(ticket.exp_time) in (int, float) else ticket.exp_time
         ticket.filter = [ticket.filter] if type(ticket.filter) is str else ticket.filter
         if ticket.self_guide:
@@ -472,12 +465,10 @@
             
             if self.crash_check('MaxIm_DL.exe'):
                 continue
-<<<<<<< HEAD
+
             self.crash_check('RoboFocus.exe')
             self.threadcheck()
-=======
->>>>>>> 9511aa8c
-            
+
             if cycle_filter:
                 if names_list:
                     image_num = int(image_base[_filter[(i + 1) % num_filters]] + ((i + 1) / num_filters))
