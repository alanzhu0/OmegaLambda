--- conflicted
+++ resolved
@@ -98,16 +98,7 @@
             self.guider.stop_guiding()
             time.sleep(10)
             self._shutdown_procedure()
-<<<<<<< HEAD
             time.sleep(self.config_dict.min_reopen_time * 60)
-=======
-            if (self.current_ticket == self.observation_request_list[-1] or self.current_ticket is None) \
-                    and (self.observation_request_list[-1].end_time < datetime.datetime.now(self.tz)
-                         + datetime.timedelta(minutes=30)):
-                logging.info('Close to end time of final ticket.  Stopping the code.')
-                self.stop_threads()
-                return False
->>>>>>> cf30c741
             if self.conditions.sun:
                 sunset_time = conversion_utils.get_sunset(datetime.datetime.now(self.tz),
                                                           self.config_dict.site_latitude,
