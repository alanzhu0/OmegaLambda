# Filereader Utils for Focuser & Guider
import logging
import numpy as np
# import matplotlib.pyplot as plt
from typing import Union, Optional, Tuple

import photutils
from astropy.io import fits
from astropy.stats import sigma_clipped_stats
from scipy.optimize import curve_fit

from ..IO import config_reader


def mediancounts(image_path: str) -> float:
    """
    Parameters
    ----------
    image_path : STR
        Path to image file to calculate median counts for.

    Returns
    -------
    median : FLOAT
        Median counts of the specified image file.

    """
    image = fits.getdata(image_path)
    mean, median, stdev = sigma_clipped_stats(image, sigma=3)
    return median
    
    
def findstars(path: str, saturation: Union[int, float], subframe: Optional[Tuple[int]] = None,
              return_data: bool = False):
    """
    Description
    -----------
    Finds the star centroids in an image

    Parameters
    ----------
    path : STR
        Path to fits image file with stars in it.
    saturation : INT
        Number of counts for a star to be considered saturated for a specific CCD Camera.
    subframe : TUPLE
        Tuple with x coordinate and y coordinate of the star to create a subframe around.
    return_data : BOOL, optional
        If True, returns the image data and the standard deviation as well.  Mostly used for Radial_Average.
        The default is False.

    Returns
    -------
    Tuple
        Returns a tuple with the first element being a list of stars where each star is a tuple with
        (x position, y position).  The second element is a list of peak count values.

    """
    image = fits.getdata(path)
    mean, median, stdev = sigma_clipped_stats(image, sigma=3)
    data = (image - median)**2
    threshold = photutils.detect_threshold(image, nsigma=5)
    if not subframe:
        starfound = photutils.find_peaks(data, threshold=threshold, box_size=50, border_width=500,
                                         centroid_func=photutils.centroids.centroid_com)
<<<<<<< HEAD
        n = 0
        stars = []
        peaks = []
        for _ in starfound:
            x_cent = starfound['x_peak'][n]
            y_cent = starfound['y_peak'][n]
            peak = image[y_cent, x_cent]
            n += 1
            if peak >= (saturation * 2) ** 2:
                continue
            pixels = [(y_cent, x_cent + 1), (y_cent, x_cent - 1), (y_cent + 1, x_cent), (y_cent - 1, x_cent)]
            for value in pixels:
                if image[value[0], value[1]] < 1.2 * median:
                    continue
            star = (x_cent, y_cent)
            stars.append(star)
            peaks.append(peak)
=======
>>>>>>> 0ed212f6
    else:
        config_dict = config_reader.get_config()
        r = config_dict.guider_max_move / config_dict.plate_scale * 1.5
        x_cent = subframe[0]
        y_cent = subframe[1]
        data_subframe = data[int(y_cent - r):int(y_cent + r), int(x_cent - r):int(x_cent + r)]
        image = image[int(y_cent - r):int(y_cent + r), int(x_cent - r):int(x_cent + r)]
        threshold = threshold[int(y_cent - r):int(y_cent + r), int(x_cent - r):int(x_cent + r)]
        starfound = photutils.find_peaks(data_subframe, threshold=threshold, box_size=50, border_width=10,
                                         centroid_func=photutils.centroids.centroid_com)

    n = 0
    stars = []
    peaks = []
    for _ in starfound:
        bad_pixel = False
        x_cent = starfound['x_peak'][n]
        y_cent = starfound['y_peak'][n]
        peak = image[y_cent, x_cent]
        n += 1
        if peak >= (saturation * 2) ** 2:
            bad_pixel = True
        pixels = [(y_cent, x_cent + 1), (y_cent, x_cent - 1), (y_cent + 1, x_cent), (y_cent - 1, x_cent)]
        for value in pixels:
            if image[value[0], value[1]] < 1.2 * median:
                bad_pixel = True
        if bad_pixel:
            continue
        star = (x_cent, y_cent)
        stars.append(star)
        peaks.append(peak)

    if not return_data:
        return stars, peaks
    else:
        return stars, peaks, image - median, stdev


def gaussianfit(x, a, x0, sigma):
    """
    Gaussian Fit Function

    Parameters
    ----------
    x : FLOAT
        x data.
    a : FLOAT
        Amplitude constant.
    x0 : FLOAT
        Initial x.
    sigma : FLOAT
        Standard deviation.

    Returns
    -------
    y
        Y value corresponding to input x value.

    """
    return a*np.exp(-(x-x0)**2/(2*sigma**2))


def radial_average(path: str, saturation: Union[int, float]) -> Optional[Union[int, float, np.ndarray]]:
    """
    Description
    -----------
    Finds the median fwhm of an image.

    Parameters
    ----------
    path : STR
        File path to fits image to get fwhm from.
    saturation : INT
        Number of counts for a star to be considered saturated for a specific CCD Camera.

    Returns
    -------
    median_fwhm : FLOAT
        The median fwhm measurement of the stars in the fits image.  If no fwhm was found, returns None.

    """
    stars, peaks, data, stdev = findstars(path, saturation, return_data=True)
    r_ = 30
    fwhm_list = []
    # a = 0
    for star in stars:
        x_cent = star[0]
        y_cent = star[1]
        star = data[int(y_cent-r_):int(y_cent+r_), int(x_cent-r_):int(x_cent+r_)]
        starx, stary = np.indices(star.shape)
        r = np.sqrt((stary - r_)**2 + (starx - r_)**2)
        r = r.astype(np.int)

        tbin = np.bincount(r.ravel(), star.ravel())
        nr = np.bincount(r.ravel())
        radialprofile = tbin / nr
       
        if len(radialprofile) != 0:
            maximum = max(radialprofile)
            if maximum == 0:
                continue
            else:
                radialprofile = radialprofile / maximum
            f = np.linspace(0, len(radialprofile)-1, len(radialprofile))
            mean = np.mean(radialprofile)
            sigma = np.std(radialprofile)
            try:
                popt, pcov = curve_fit(gaussianfit, f, radialprofile, p0=[1 / (np.sqrt(2 * np.pi)), mean, sigma])
                g = np.linspace(0, len(radialprofile)-1, 10*len(radialprofile))
                function = gaussianfit(g, *popt)
                for x in range(len(function)):
                    if function[x] <= (1/2):
                        fwhm = 2*g[x]
                        fwhm_list.append(fwhm)
                        break
            except RuntimeError:
                logging.debug("Could not find a Gaussian Fit...using whole pixel values to estimate fwhm")
                for x in range(len(radialprofile)):
                    if radialprofile[x] <= (1/2):
                        fwhm = 2*f[x]
                        fwhm_list.append(fwhm)
                        break

        else:
            logging.error('Radial profile has length of 0...')
            continue

    fwhm_list = [i for i in fwhm_list if i > 3]
    if fwhm_list:
        fwhm_med = np.median(fwhm_list)
    else:
        logging.warning('No fwhm calculations can be made from the image')
        return None

    return fwhm_med


"""
Gaussian plot for future reference:

            if a < 1:
                 plt.plot(f, radialprofile, 'b+:', label='data')
                 plt.plot(f, gaussianfit(f, *popt), 'ro:', label='fit')
                 plt.plot([0, fwhm/2], [1/2, 1/2], 'g-.')
                 plt.plot([fwhm/2, fwhm/2], [0, 1/2], 'g-.', label='HWHM')
                 plt.legend()
                 plt.xlabel('x position, HWHM = {}'.format(fwhm/2))
                 plt.ylabel('normalized counts')
                 plt.grid()
                 plt.savefig(r'C:/Users/GMU Observtory1/-omegalambda/test/GaussianPlot.png')
                 a += 1

"""<|MERGE_RESOLUTION|>--- conflicted
+++ resolved
@@ -63,26 +63,6 @@
     if not subframe:
         starfound = photutils.find_peaks(data, threshold=threshold, box_size=50, border_width=500,
                                          centroid_func=photutils.centroids.centroid_com)
-<<<<<<< HEAD
-        n = 0
-        stars = []
-        peaks = []
-        for _ in starfound:
-            x_cent = starfound['x_peak'][n]
-            y_cent = starfound['y_peak'][n]
-            peak = image[y_cent, x_cent]
-            n += 1
-            if peak >= (saturation * 2) ** 2:
-                continue
-            pixels = [(y_cent, x_cent + 1), (y_cent, x_cent - 1), (y_cent + 1, x_cent), (y_cent - 1, x_cent)]
-            for value in pixels:
-                if image[value[0], value[1]] < 1.2 * median:
-                    continue
-            star = (x_cent, y_cent)
-            stars.append(star)
-            peaks.append(peak)
-=======
->>>>>>> 0ed212f6
     else:
         config_dict = config_reader.get_config()
         r = config_dict.guider_max_move / config_dict.plate_scale * 1.5
