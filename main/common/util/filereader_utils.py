# Filereader Utils for Focuser & Guider
import logging
import numpy as np
# import matplotlib.pyplot as plt
from typing import Union, Optional, Tuple

import photutils
from astropy.io import fits
from astropy.stats import sigma_clipped_stats
from scipy.optimize import curve_fit

from ..IO import config_reader
<<<<<<< HEAD

=======
>>>>>>> d1660ecf

np.warnings.filterwarnings('ignore')


def mediancounts(image_path: str) -> float:
    """
    Parameters
    ----------
    image_path : STR
        Path to image file to calculate median counts for.

    Returns
    -------
    median : FLOAT
        Median counts of the specified image file.

    """
    image = fits.getdata(image_path)
    mean, median, stdev = sigma_clipped_stats(image, sigma=3)
    return median
    
    
def findstars(path: str, saturation: Union[int, float], subframe: Optional[Tuple[int]] = None,
              return_data: bool = False):
    """
    Description
    -----------
    Finds the star centroids in an image

    Parameters
    ----------
    path : STR
        Path to fits image file with stars in it.
    saturation : INT
        Number of counts for a star to be considered saturated for a specific CCD Camera.
    subframe : TUPLE
        Tuple with x coordinate and y coordinate of the star to create a subframe around.
    return_data : BOOL, optional
        If True, returns the image data and the standard deviation as well.  Mostly used for Radial_Average.
        The default is False.

    Returns
    -------
    Tuple
        Returns a tuple with the first element being a list of stars where each star is a tuple with
        (x position, y position).  The second element is a list of peak count values.

    """
    image = fits.getdata(path)
    mean, median, stdev = sigma_clipped_stats(image, sigma=3)
    data = (image - median)**2
    threshold = photutils.detect_threshold(image, nsigma=5)
    if not subframe:
        starfound = photutils.find_peaks(data, threshold=threshold, box_size=50, border_width=500,
                                         centroid_func=photutils.centroids.centroid_com)
        n = 0
        stars = []
        peaks = []
        for _ in starfound:
            x_cent = starfound['x_peak'][n]
            y_cent = starfound['y_peak'][n]
            peak = image[y_cent, x_cent]
            n += 1
            if peak >= (saturation * 2) ** 2:
                continue
            pixels = [(y_cent, x_cent + 1), (y_cent, x_cent - 1), (y_cent + 1, x_cent), (y_cent - 1, x_cent)]
            for value in pixels:
                if image[value[0], value[1]] < 1.2 * median:
                    continue
            star = (x_cent, y_cent)
            stars.append(star)
            peaks.append(peak)
    else:
        config_dict = config_reader.get_config()
<<<<<<< HEAD
        r = config_dict.guider_max_move / config_dict.plate_scale
        x_cent = subframe[0]
        y_cent = subframe[1]
        data_subframe = data[int(y_cent-r):int(y_cent+r), int(x_cent-r):int(x_cent+r)]
        image = image[int(y_cent-r):int(y_cent+r), int(x_cent-r):int(x_cent+r)]
        x_cent, y_cent = photutils.centroids.centroid_com(data_subframe)
        stars = [(x_cent, y_cent)]
        peaks = [10000]
=======
        r = config_dict.guider_max_move / config_dict.plate_scale * 1.5
        x_cent = subframe[0]
        y_cent = subframe[1]
        data_subframe = data[int(y_cent - r):int(y_cent + r), int(x_cent - r):int(x_cent + r)]
        image = image[int(y_cent - r):int(y_cent + r), int(x_cent - r):int(x_cent + r)]
        threshold = threshold[int(y_cent - r):int(y_cent + r), int(x_cent - r):int(x_cent + r)]
        starfound = photutils.find_peaks(data_subframe, threshold=threshold, box_size=50, border_width=10,
                                         centroid_func=photutils.centroids.centroid_com)

    n = 0
    stars = []
    peaks = []
    for _ in starfound:
        bad_pixel = False
        x_cent = starfound['x_peak'][n]
        y_cent = starfound['y_peak'][n]
        peak = image[y_cent, x_cent]
        n += 1
        if peak >= (saturation * 2) ** 2:
            bad_pixel = True
        pixels = [(y_cent, x_cent + 1), (y_cent, x_cent - 1), (y_cent + 1, x_cent), (y_cent - 1, x_cent)]
        for value in pixels:
            if image[value[0], value[1]] < 1.2 * median:
                bad_pixel = True
        if bad_pixel:
            continue
        star = (x_cent, y_cent)
        stars.append(star)
        peaks.append(peak)
>>>>>>> d1660ecf

    if not return_data:
        return stars, peaks
    else:
        return stars, peaks, image - median, stdev


def gaussianfit(x, a, x0, sigma):
    """
    Gaussian Fit Function

    Parameters
    ----------
    x : FLOAT
        x data.
    a : FLOAT
        Amplitude constant.
    x0 : FLOAT
        Initial x.
    sigma : FLOAT
        Standard deviation.

    Returns
    -------
    y
        Y value corresponding to input x value.

    """
    return a*np.exp(-(x-x0)**2/(2*sigma**2))


def radial_average(path: str, saturation: Union[int, float]) -> Tuple[Optional[Union[float, int]],
                                                                      Union[float, int], bool]:
    """
    Description
    -----------
    Finds the median fwhm of an image.

    Parameters
    ----------
    path : STR
        File path to fits image to get fwhm from.
    saturation : INT
        Number of counts for a star to be considered saturated for a specific CCD Camera.

    Returns
    -------
    fwhm_final : LIST
        The fwhm of the brightest unsaturated star in the image, or the median fwhm if all stars are saturated.
        If no fwhm was found, returns None.

    """
    stars, peaks, data, stdev = findstars(path, saturation, return_data=True)
    r_ = 30
    fwhm_list = []
    # a = 0
    for star in stars:
        x_cent = star[0]
        y_cent = star[1]
        star = data[int(y_cent-r_):int(y_cent+r_), int(x_cent-r_):int(x_cent+r_)]
        starx, stary = np.indices(star.shape)
        r = np.sqrt((stary - r_)**2 + (starx - r_)**2)
        r = r.astype(np.int)

        tbin = np.bincount(r.ravel(), star.ravel())
        nr = np.bincount(r.ravel())
        radialprofile = tbin / nr
       
        if len(radialprofile) != 0:
            maximum = max(radialprofile)
            if maximum == 0:
                continue
            else:
                radialprofile = radialprofile / maximum
            f = np.linspace(0, len(radialprofile)-1, len(radialprofile))
            mean = np.mean(radialprofile)
            sigma = np.std(radialprofile)
            try:
                popt, pcov = curve_fit(gaussianfit, f, radialprofile, p0=[1 / (np.sqrt(2 * np.pi)), mean, sigma])
                g = np.linspace(0, len(radialprofile)-1, 10*len(radialprofile))
                function = gaussianfit(g, *popt)
                for x in range(len(function)):
                    if function[x] <= (1/2):
                        fwhm = 2*g[x]
                        fwhm_list.append(fwhm)
                        break
            except RuntimeError:
                logging.debug("Could not find a Gaussian Fit...using whole pixel values to estimate fwhm")
                for x in range(len(radialprofile)):
                    if radialprofile[x] <= (1/2):
                        fwhm = 2*f[x]
                        fwhm_list.append(fwhm)
                        break

        else:
            logging.error('Radial profile has length of 0...')
            continue

    fwhm_peaks = np.array((fwhm_list, peaks))
    fwhm_peaks = np.delete(fwhm_peaks, np.where(fwhm_peaks[0, :] < 3), 1)
    if not np.any(fwhm_peaks):
        return None, -1, False

    saturated_peak = max(fwhm_peaks[1, :])
    saturated = (saturated_peak >= saturation * 2)
    highest_peak = 0
    for i in range(len(fwhm_peaks[0, :])):
        if fwhm_peaks[1, highest_peak] < fwhm_peaks[1, i] <= saturation * 2:
            highest_peak = i
    if highest_peak != -1:
        fwhm_final = fwhm_peaks[0, highest_peak]
        fwhm_peak = fwhm_peaks[1, highest_peak]
    else:
        fwhm_final = float(np.median(fwhm_peaks[0, :]))
        fwhm_peak = -1

    return fwhm_final, fwhm_peak, saturated


"""
Gaussian plot for future reference:

            if a < 1:
                 plt.plot(f, radialprofile, 'b+:', label='data')
                 plt.plot(f, gaussianfit(f, *popt), 'ro:', label='fit')
                 plt.plot([0, fwhm/2], [1/2, 1/2], 'g-.')
                 plt.plot([fwhm/2, fwhm/2], [0, 1/2], 'g-.', label='HWHM')
                 plt.legend()
                 plt.xlabel('x position, HWHM = {}'.format(fwhm/2))
                 plt.ylabel('normalized counts')
                 plt.grid()
                 plt.savefig(r'C:/Users/GMU Observtory1/-omegalambda/test/GaussianPlot.png')
                 a += 1

"""<|MERGE_RESOLUTION|>--- conflicted
+++ resolved
@@ -10,10 +10,6 @@
 from scipy.optimize import curve_fit
 
 from ..IO import config_reader
-<<<<<<< HEAD
-
-=======
->>>>>>> d1660ecf
 
 np.warnings.filterwarnings('ignore')
 
@@ -64,40 +60,13 @@
     """
     image = fits.getdata(path)
     mean, median, stdev = sigma_clipped_stats(image, sigma=3)
-    data = (image - median)**2
+    data = (image - median) ** 2
     threshold = photutils.detect_threshold(image, nsigma=5)
     if not subframe:
         starfound = photutils.find_peaks(data, threshold=threshold, box_size=50, border_width=500,
                                          centroid_func=photutils.centroids.centroid_com)
-        n = 0
-        stars = []
-        peaks = []
-        for _ in starfound:
-            x_cent = starfound['x_peak'][n]
-            y_cent = starfound['y_peak'][n]
-            peak = image[y_cent, x_cent]
-            n += 1
-            if peak >= (saturation * 2) ** 2:
-                continue
-            pixels = [(y_cent, x_cent + 1), (y_cent, x_cent - 1), (y_cent + 1, x_cent), (y_cent - 1, x_cent)]
-            for value in pixels:
-                if image[value[0], value[1]] < 1.2 * median:
-                    continue
-            star = (x_cent, y_cent)
-            stars.append(star)
-            peaks.append(peak)
     else:
         config_dict = config_reader.get_config()
-<<<<<<< HEAD
-        r = config_dict.guider_max_move / config_dict.plate_scale
-        x_cent = subframe[0]
-        y_cent = subframe[1]
-        data_subframe = data[int(y_cent-r):int(y_cent+r), int(x_cent-r):int(x_cent+r)]
-        image = image[int(y_cent-r):int(y_cent+r), int(x_cent-r):int(x_cent+r)]
-        x_cent, y_cent = photutils.centroids.centroid_com(data_subframe)
-        stars = [(x_cent, y_cent)]
-        peaks = [10000]
-=======
         r = config_dict.guider_max_move / config_dict.plate_scale * 1.5
         x_cent = subframe[0]
         y_cent = subframe[1]
@@ -127,7 +96,6 @@
         star = (x_cent, y_cent)
         stars.append(star)
         peaks.append(peak)
->>>>>>> d1660ecf
 
     if not return_data:
         return stars, peaks
