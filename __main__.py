--- conflicted
+++ resolved
@@ -50,14 +50,9 @@
                             help='Use this option if you do not want to shutdown after running the tickets. '
                             'Note this will also stop the program from taking any darks and flats if the calibration '
                             'time is set to end.')
-<<<<<<< HEAD
-    run_driver.add_argument('--nocalibration', '-nc', action='store_false', default='store_true', dest='calibration',
-                            help='This option is a placeholder for future additions.  Currently it will not do '
-                                 'anything.')
-=======
     run_driver.add_argument('--nocalibration', '-nc', action='store_false', dest='calibration',
-                            help='Use this option if you do not want to take any darks and flats.')
->>>>>>> 04541b49
+                            help='Use this option if you do not want to take any darks and flats.  This feature has '
+                                 'not been implemented yet, so it won\'t do anything.')
     run_driver.set_defaults(func=cli_run)
     
     args = parser.parse_args()
