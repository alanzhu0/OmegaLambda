import threading
import logging
import time
import subprocess
import pywintypes
import win32com.client

from ..common.util import conversion_utils
from ..common.util import time_utils
from .hardware import Hardware


class Telescope(Hardware):
    
    def __init__(self):
        """
        Initializes the telescope class as a subclass of Hardware.

        Returns
        -------
        None.

        """
        self.slew_done = threading.Event()
        self.slew_done.set()
        self.movement_lock = threading.Lock()
        self.last_slew_status = None
        self.status = True
        # Threading event sets flags and allows threads to interact with each other
        super(Telescope, self).__init__(name='Telescope')       # Calls Hardware.__init__ with the name 'Telescope'

    def check_connection(self):
        """
        Description
        -----------
        Overwrites base class.  Checks for telescope connection specifically.

        Returns
        -------

        """
        logging.info('Checking connection for the {}'.format(self.label))
        self.live_connection.clear()
        if not self.Telescope.Connected:
            self.Telescope.Connected = True
            self.live_connection.set()
        else:
            logging.info("Already connected")

    def _class_connect(self):
        """
        Description
        -----------
        Overrides base hardware class (not implemented).
        Dispatches COM connection to telescope object and sets necessary parameters.
        Should only ever be called from within the run method.

        Returns
        -------
        BOOL
            True if successful, otherwise False.
        """
        try:
            self.Telescope = win32com.client.Dispatch("ASCOM.SoftwareBisque.Telescope")
            self.Telescope.SlewSettleTime = 1
            self.check_connection()
        except (AttributeError, pywintypes.com_error):
            logging.error('Could not connect to the telescope')
            return False
        else:
            logging.info('Telescope has successfully connected')
        return True

    def __check_coordinate_limit(self, ra, dec, time=None, verbose=0):
        """

        Parameters
        ----------
        ra : FLOAT
            Target object's right ascension in hours.
        dec : FLOAT
            Target object's declination in degrees.
        time : CLASS INSTANCE OBJECT of DATETIME.DATETIME, optional
            Time at which these coordinates will need to be converted to Altitude/Azimuth. The default is None,
            which will convert them for the current date/time.
        verbose : INT
            0 for no logging messages, 1 for logging messages

        Returns
        -------
        BOOL
            If True, the coordinates are within the physical limits of the telescope, and the
            slew may proceed.

        """
        lst = time_utils.get_local_sidereal_time(self.config_dict.site_longitude, time)
        ha = (lst - ra) % 24 # in hours
        if ha > 12:
            ha -= 24
        (az, alt) = conversion_utils.convert_radec_to_altaz(ra, dec, self.config_dict.site_latitude,
                                                            self.config_dict.site_longitude, time)
<<<<<<< HEAD
        if verbose:
            logging.debug('Telescope Coordinates: ' + str(ra) + ' ' + str(dec))
            logging.debug('Telescope Alt/Az: ' + str(alt) + ' ' + str(az))
=======
>>>>>>> bcd20777
        if (alt <= 15) or (dec > 90) or (abs(ha) > 8.75):
            msg = "Altitude less than 15 degrees" if (alt <= 15) else "Declination above 90 degrees" if (dec > 90) else \
                "Hour angle = {}h > 8h 45m".format(ha) if (abs(ha) > 8.75) else "None"
            logging.error('Coordinates not good.  Reason: {}'.format(msg))
            return False
        else:
            return True
        # TODO: Figure out if there are any other limits
       
    def _is_ready(self):
        """
        Description
        -----------
        Affirms that the telescope is done slewing and ready for another command before continuing.

        Returns
        -------
        None.

        """
        while self.Telescope.Slewing:
            time.sleep(1)
        if not self.Telescope.Slewing:
            return

    def check_current_coords(self):
        ra = self.Telescope.RightAscension
        dec = self.Telescope.Declination
        check = self.__check_coordinate_limit(ra, dec)
        self.status = check
        return self.status
          
    def park(self, coord_check_delay_ms=0):
        """

        Returns
        -------
        BOOL
            True if the park was successful, False otherwise.

        """
        self.slew_done.clear()
        if self.Telescope.AtPark:
            self.slew_done.set()
            logging.info("Telescope is at park")
            return True
        self._is_ready()
        try:
            # self.Telescope.Park()
<<<<<<< HEAD
            park_status = self.slewaltaz(self.config_dict.telescope_park_az, self.config_dict.telescope_park_alt, tracking=False,
                                         coord_check_delay_ms=coord_check_delay_ms)
        except (AttributeError, pywintypes.com_error) as exc:
            logging.error("Could not park telescope.  Exception: {}".format(exc))
            return False
        if park_status == -100:
            self.slew_done.set()
            return park_status
=======
            park_status = self.slewaltaz(self.config_dict.telescope_park_az, self.config_dict.telescope_park_alt, tracking=False)
        except (AttributeError, pywintypes.com_error) as exc:
            logging.error("Could not park telescope.  Exception: {}".format(exc))
            return False
>>>>>>> bcd20777
        time.sleep(1)
        t = 0
        while self.Telescope.Tracking:
            try:
                self.Telescope.Tracking = False
            except (AttributeError, pywintypes.com_error) as exc:
                logging.error("Could not disable tracking.  Exception: {}".format(exc))
            time.sleep(5)
            t += 5
            if t >= 25:
                logging.critical("Failed to disable telescope tracking. "
                                 "Gave up after {} attempts.".format(t // 5))
                break
        self._is_ready()
        with self.movement_lock:
            try:
                self.Telescope.Park()
            except (AttributeError, pywintypes.com_error) as exc:
                logging.error("Could not park telescope.  Exception: {}".format(exc))
                return False
        logging.info('Telescope is parked, tracking off')
        self._is_ready()
        self.slew_done.set()
        return park_status
        
    def unpark(self):
        """

        Returns
        -------
        BOOL
            True if unpark was successful, False otherwise.

        """
        self._is_ready()
        try:
            with self.movement_lock:
                self.Telescope.Unpark()
                self.Telescope.Tracking = True
        except (AttributeError, pywintypes.com_error):
            logging.error("Error unparking telescope or tracking")
            return False
        else: 
            logging.info("Telescope is unparked; tracking at sidereal rate")
            logging.info("Telescope is unparked, tracking on")
            return True
    
    def slew(self, ra, dec, tracking=True, coord_check_delay_ms=0):
        """

        Parameters
        ----------
        ra : FLOAT
            Right ascension of target in hours.
        dec : FLOAT
            Declination of target in degrees.
        tracking : BOOL, optional
            Whether to turn tracking on or off. The default is True for RA/Dec slews.
        coord_check_delay_ms : FLOAT, optional
            Delay time in milliseconds after the slew starts before coordinates are checked
            for validity.  This is necessary in case the starting position is out of bounds.

        Returns
        -------
        BOOL
            True if slew succeeded, False otherwise.

        """
        self.slew_done.clear()
        (ra, dec) = conversion_utils.convert_j2000_to_apparent(ra, dec)
        # Telescope internally uses apparent epoch coordinates, but we input in J2000
        if self.__check_coordinate_limit(ra, dec, verbose=1) is False:
            logging.error("Coordinates are outside of physical slew limits.")
            self.last_slew_status = False
        else:
            self._is_ready()
            try:
                with self.movement_lock:
                    logging.info('Slewing to RA/Dec')
                    self.Telescope.SlewToCoordinatesAsync(ra, dec)
<<<<<<< HEAD
                    if coord_check_delay_ms > 0:
                        time.sleep(coord_check_delay_ms/1000)
                    while self.Telescope.Slewing:
                        in_limits = self.__check_coordinate_limit(self.Telescope.RightAscension, self.Telescope.Declination, verbose=0)
                        if not in_limits:
                            self.abort()
                            logging.critical('Telescope has slewed past limits, despite the final destination being within limits!'
                                             ' aborting slew!')
                            self.Telescope.Tracking = False
                            self.last_slew_status = -100
                            time.sleep(2)
                            self.slew_done.set()
=======
                    while self.Telescope.Slewing:
                        in_limits = self.__check_coordinate_limit(self.Telescope.RightAscension, self.Telescope.Declination)
                        if not in_limits:
                            self.abort()
                            logging.critical('Telescope has slewed past limits, despite the final destination being within limits!'
                                             ' Stopping slew, disabling tracking, and halting observations until the problem can'
                                             ' be diagnosed by a human.')
                            self.Telescope.Tracking = False
                            time.sleep(2)
                            self.last_slew_status = -100
>>>>>>> bcd20777
                            return -100
                        time.sleep(.1)
                    self.Telescope.Tracking = tracking
                    time.sleep(2)
            except (AttributeError, pywintypes.com_error):
                logging.debug("ASCOM Error slewing to target.  You may safely ignore this warning.")
            self._is_ready()
            if abs(self.Telescope.RightAscension - ra) <= 0.05 and abs(self.Telescope.Declination - dec) <= 0.05:
                self.last_slew_status = True
            else:
                self.last_slew_status = False
        self.slew_done.set()
        return self.last_slew_status

    def set_tracking(self, tracking):
        try:
            with self.movement_lock:
                logging.info('Setting telescope tracking to {}'.format(str(tracking)))
                self.Telescope.Tracking = tracking
        except (AttributeError, pywintypes.com_error):
            logging.error('Could not set telescope tracking!')
        self._is_ready()
        return True
    
    def pulse_guide(self, direction, duration):
        """

        Parameters
        ----------
        direction : STR
            Direction that the telescope should pulse guide.  north, south, east, or west.
        duration : INT
            Duration in seconds that the telescope should pulse guide for.

        Returns
        -------
        BOOL
            True if successful, False otherwise.

        """
        self.slew_done.clear()
        direction_key = {"north": 0, "south": 1, "east": 2, "west": 3}
        # Converts str to int, used by internal telescope calls
        
        if direction in direction_key:
            direction_num = direction_key[direction]
        else:
            logging.error("Invalid pulse guide direction")
            return False
        
        duration *= 1000
        # Convert seconds to milliseconds, used by internal telescope calls
        self._is_ready()
        try:
            with self.movement_lock:
                self.Telescope.PulseGuide(direction_num, duration)
        except (AttributeError, pywintypes.com_error):
            logging.error("Could not pulse guide")
            return False
        else:
            self._is_ready()
            self.slew_done.set()
            logging.info('Telescope is pulse guiding')
            return True
            
    def jog(self, direction, distance):
        """

        Parameters
        ----------
        direction : STR
            Direction to jog the telescope.  North, south, east, or west.
        distance : INT
            Distance to jog the telescope in arcseconds.

        Returns
        -------
        None.

        """
        self.slew_done.clear()
        logging.debug('Sending telescope jog request...')
        rates_key = {**dict.fromkeys(["north", "south"], self.Telescope.GuideRateDeclination),
                     **dict.fromkeys(["east", "west"], self.Telescope.GuideRateRightAscension)}
        # Dictionaries to convert direction str to distance
        distance_key = {**dict.fromkeys(["north", "east"], distance),
                        **dict.fromkeys(["south", "west"], -distance)}
        
        if direction in rates_key:
            rate = rates_key[direction]
            distance = distance_key[direction]
        else:
            logging.error('Invalid jog direction')
            return
        if abs(distance) < 30*60:                            # Less than 30', pulse guide
            duration = (abs(distance)/3600)/rate
            logging.debug('Calculated Pulse Guide Duration: {} milliseconds'.format(duration*1000))
            self.pulse_guide(direction, duration)
            
        elif abs(distance) >= 30*60:                         # More than 30', slew normally
            if direction in ("north", "south"):
                self.slew(self.Telescope.RightAscension, self.Telescope.Declination + distance/3600)
            elif direction in ("east", "west"):
                self.slew(self.Telescope.RightAscension + distance/(15*3600), self.Telescope.Declination)
            logging.info('Telescope is jogging')
    
    def slewaltaz(self, az, alt, time=None, tracking=False, coord_check_delay_ms=0):
        """

        Parameters
        ----------
        az : FLOAT
            Azimuth in degrees of the target to slew to.
        alt : FLOAT
            Altitude in degrees of the target to slew to.
        time : CLASS INSTANCE OBJECT of DATETIME.DATETIME, optional
            The time for which the conversion to ra/dec should be done. The default is None,
            which converts them for the current time.
        tracking : BOOL, optional
            Whether to set the tracking on or off after slewing. The default is False for Alt/Az slews.

        Returns
        -------
        slew : BOOL
            Whether or not slew was successful.

        """
        (ra, dec) = conversion_utils.convert_altaz_to_radec(az, alt, self.config_dict.site_latitude,
                                                            self.config_dict.site_longitude, time)
        (ra, dec) = conversion_utils.convert_apparent_to_j2000(ra, dec)
<<<<<<< HEAD
        slew = self.slew(ra, dec, tracking, coord_check_delay_ms=coord_check_delay_ms)
=======
        slew = self.slew(ra, dec, tracking)
>>>>>>> bcd20777
        logging.info('Slewing to Alt/Az')
        return slew
    
    def abort(self):
        """
        Description
        -----------
        Aborts any slews that may be in progress.

        Returns
        -------
        None.

        """
        logging.warning('Aborting slew')
        self.Telescope.AbortSlew()
        
    def disconnect(self):
        """
        Description
        -----------
        Disconnects the telescope.  Always park before disconnecting!

        Returns
        -------
        BOOL
            True if disconnecting was successful, False otherwise.

        """
        logging.debug('Disconnecting telescope...')
        self._is_ready()
        if self.Telescope.AtPark:
            try: 
                self.Telescope.Connected = False
                self.live_connection.clear()
                subprocess.call("taskkill /f /im TheSkyX.exe")
                # This is the only way it will actually disconnect from TheSkyX so far
            except (AttributeError, pywintypes.com_error):
                logging.error("Could not disconnect from telescope")
            else:
                logging.info('Telescope disconnected')
                return True
        else: 
            logging.warning("Telescope is not parked.")
            return False
        
        
# Don't know what the cordwrap functions were all about in the deprecated telescope file?<|MERGE_RESOLUTION|>--- conflicted
+++ resolved
@@ -99,12 +99,10 @@
             ha -= 24
         (az, alt) = conversion_utils.convert_radec_to_altaz(ra, dec, self.config_dict.site_latitude,
                                                             self.config_dict.site_longitude, time)
-<<<<<<< HEAD
+
         if verbose:
             logging.debug('Telescope Coordinates: ' + str(ra) + ' ' + str(dec))
             logging.debug('Telescope Alt/Az: ' + str(alt) + ' ' + str(az))
-=======
->>>>>>> bcd20777
         if (alt <= 15) or (dec > 90) or (abs(ha) > 8.75):
             msg = "Altitude less than 15 degrees" if (alt <= 15) else "Declination above 90 degrees" if (dec > 90) else \
                 "Hour angle = {}h > 8h 45m".format(ha) if (abs(ha) > 8.75) else "None"
@@ -154,7 +152,6 @@
         self._is_ready()
         try:
             # self.Telescope.Park()
-<<<<<<< HEAD
             park_status = self.slewaltaz(self.config_dict.telescope_park_az, self.config_dict.telescope_park_alt, tracking=False,
                                          coord_check_delay_ms=coord_check_delay_ms)
         except (AttributeError, pywintypes.com_error) as exc:
@@ -163,12 +160,6 @@
         if park_status == -100:
             self.slew_done.set()
             return park_status
-=======
-            park_status = self.slewaltaz(self.config_dict.telescope_park_az, self.config_dict.telescope_park_alt, tracking=False)
-        except (AttributeError, pywintypes.com_error) as exc:
-            logging.error("Could not park telescope.  Exception: {}".format(exc))
-            return False
->>>>>>> bcd20777
         time.sleep(1)
         t = 0
         while self.Telescope.Tracking:
@@ -249,7 +240,6 @@
                 with self.movement_lock:
                     logging.info('Slewing to RA/Dec')
                     self.Telescope.SlewToCoordinatesAsync(ra, dec)
-<<<<<<< HEAD
                     if coord_check_delay_ms > 0:
                         time.sleep(coord_check_delay_ms/1000)
                     while self.Telescope.Slewing:
@@ -262,18 +252,6 @@
                             self.last_slew_status = -100
                             time.sleep(2)
                             self.slew_done.set()
-=======
-                    while self.Telescope.Slewing:
-                        in_limits = self.__check_coordinate_limit(self.Telescope.RightAscension, self.Telescope.Declination)
-                        if not in_limits:
-                            self.abort()
-                            logging.critical('Telescope has slewed past limits, despite the final destination being within limits!'
-                                             ' Stopping slew, disabling tracking, and halting observations until the problem can'
-                                             ' be diagnosed by a human.')
-                            self.Telescope.Tracking = False
-                            time.sleep(2)
-                            self.last_slew_status = -100
->>>>>>> bcd20777
                             return -100
                         time.sleep(.1)
                     self.Telescope.Tracking = tracking
@@ -404,11 +382,7 @@
         (ra, dec) = conversion_utils.convert_altaz_to_radec(az, alt, self.config_dict.site_latitude,
                                                             self.config_dict.site_longitude, time)
         (ra, dec) = conversion_utils.convert_apparent_to_j2000(ra, dec)
-<<<<<<< HEAD
         slew = self.slew(ra, dec, tracking, coord_check_delay_ms=coord_check_delay_ms)
-=======
-        slew = self.slew(ra, dec, tracking)
->>>>>>> bcd20777
         logging.info('Slewing to Alt/Az')
         return slew
     
